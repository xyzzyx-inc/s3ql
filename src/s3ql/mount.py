'''
mount.py - this file is part of S3QL (http://s3ql.googlecode.com)

Copyright (C) 2008-2009 Nikolaus Rath <Nikolaus@rath.org>

This program can be distributed under the terms of the GNU GPLv3.
'''


from . import fs, CURRENT_FS_REV
from .backends.common import get_backend_factory, BackendPool, DanglingStorageURLError
from .block_cache import BlockCache
from .common import (setup_logging, get_backend_cachedir, get_seq_no, QuietError, stream_write_bz2, 
    stream_read_bz2, PICKLE_PROTOCOL)
from .daemonize import daemonize
from .database import Connection
from .inode_cache import InodeCache
from .metadata import cycle_metadata, dump_metadata, restore_metadata
from .parse_args import ArgumentParser
from threading import Thread
import argparse
import pickle
import llfuse
import logging
import os
import signal
<<<<<<< HEAD
import faulthandler
import stat
=======
>>>>>>> f11bd38d
import sys
import tempfile
import _thread
import threading
import time

log = logging.getLogger("mount")

def install_thread_excepthook():
    """work around sys.excepthook thread bug
    
    See http://bugs.python.org/issue1230540.

    Call once from __main__ before creating any threads. If using
    psyco, call psyco.cannotcompile(threading.Thread.run) since this
    replaces a new-style class method.
    """

    init_old = threading.Thread.__init__
    def init(self, *args, **kwargs):
        init_old(self, *args, **kwargs)
        run_old = self.run
        def run_with_except_hook(*args, **kw):
            try:
                run_old(*args, **kw)
            except SystemExit:
                raise
            except:
                sys.excepthook(*sys.exc_info())
        self.run = run_with_except_hook

    threading.Thread.__init__ = init
install_thread_excepthook()

def main(args=None):
    '''Mount S3QL file system'''

    if args is None:
        args = sys.argv[1:]

    options = parse_args(args)

    # Save handler so that we can remove it when daemonizing
    stdout_log_handler = setup_logging(options)

    if options.threads is None:
        options.threads = determine_threads(options)

    if not os.path.exists(options.mountpoint):
        raise QuietError('Mountpoint does not exist.')

    if options.profile:
        import cProfile
        import pstats
        prof = cProfile.Profile()

    backend_factory = get_backend_factory(options)
    backend_pool = BackendPool(backend_factory)

    # Get paths
    cachepath = get_backend_cachedir(options.storage_url, options.cachedir)

    # Retrieve metadata
    try:
        with backend_pool() as backend:
            (param, db) = get_metadata(backend, cachepath)
    except DanglingStorageURLError as exc:
        raise QuietError(str(exc)) from None

    if param['max_obj_size'] < options.min_obj_size:
        raise QuietError('Maximum object size must be bigger than minimum object size.')

    if options.nfs:
        # NFS may try to look up '..', so we have to speed up this kind of query
        log.info('Creating NFS indices...')
        db.execute('CREATE INDEX IF NOT EXISTS ix_contents_inode ON contents(inode)')

    else:
        db.execute('DROP INDEX IF EXISTS ix_contents_inode')

    metadata_upload_thread = MetadataUploadThread(backend_pool, param, db,
                                                  options.metadata_upload_interval)
    block_cache = BlockCache(backend_pool, db, cachepath + '-cache',
                             options.cachesize * 1024, options.max_cache_entries)
    commit_thread = CommitThread(block_cache)
    operations = fs.Operations(block_cache, db, max_obj_size=param['max_obj_size'],
                               inode_cache=InodeCache(db, param['inode_gen']),
                               upload_event=metadata_upload_thread.event)
    
    log.info('Mounting filesystem...')
    llfuse.init(operations, options.mountpoint, get_fuse_opts(options))

    if options.fg:
        faulthandler.enable()
    else:
        if stdout_log_handler:
            logging.getLogger().removeHandler(stdout_log_handler)
        global crit_log_fh
        crit_log_fh = open(os.path.join(options.cachedir, 'mount.s3ql_crit.log'), 'a')
        faulthandler.enable(crit_log_fh)
        daemonize(options.cachedir)

    exc_info = setup_exchook()

    # After we start threads, we must be sure to terminate them
    # or the process will hang 
    try:
        block_cache.init(options.threads)
        metadata_upload_thread.start()
        commit_thread.start()

        if options.upstart:
            os.kill(os.getpid(), signal.SIGSTOP)
        if options.profile:
            prof.runcall(llfuse.main, options.single)
        else:
            llfuse.main(options.single)

        # Re-raise if main loop terminated due to exception in other thread
        # or during cleanup, but make sure we still unmount file system
        # (so that Operations' destroy handler gets called)
        if exc_info:
            (tmp0, tmp1, tmp2) = exc_info
            exc_info[:] = []
            raise tmp0(tmp1).with_traceback(tmp2)

        log.info("FUSE main loop terminated.")

    except:
        # Tell finally block not to raise any additional exceptions
        exc_info[:] = sys.exc_info()

        log.warning('Encountered exception, trying to clean up...')

        # We do *not* free the mountpoint on exception. Why? E.g. if someone is
        # mirroring the mountpoint, and it suddenly becomes empty, all the
        # mirrored data will be deleted. However, it's crucial to still call
        # llfuse.close, so that Operations.destroy() can flush the inode cache.
        try:
            log.info("Unmounting file system...")
            with llfuse.lock:
                llfuse.close(unmount=False)
        except:
            log.exception("Exception during cleanup:")

        raise

    else:
        # llfuse.close() still needs block_cache.
        log.info("Unmounting file system...")
        with llfuse.lock:
            llfuse.close()

    # Terminate threads
    finally:
        log.debug("Waiting for background threads...")
        for (op, with_lock) in ((metadata_upload_thread.stop, False),
                                (commit_thread.stop, False),
                                (block_cache.destroy, True),
                                (metadata_upload_thread.join, False),
                                (commit_thread.join, False)):
            try:
                if with_lock:
                    with llfuse.lock:
                        op()
                else:
                    op()
            except:
                # We just live with the race cond here
                if not exc_info:
                    exc_info = sys.exc_info()
                else:
                    log.exception("Exception during cleanup:")

        log.debug("All background threads terminated.")

    # Re-raise if there's been an exception during cleanup
    # (either in main thread or other thread)
    if exc_info:
        raise exc_info[0](exc_info[1]).with_traceback(exc_info[2])

    # At this point, there should be no other threads left

    # Do not update .params yet, dump_metadata() may fail if the database is
    # corrupted, in which case we want to force an fsck.
    param['max_inode'] = db.get_val('SELECT MAX(id) FROM inodes')
    if operations.failsafe:
        log.warn('File system errors encountered, marking for fsck.')
        param['needs_fsck'] = True
    with backend_pool() as backend:
        seq_no = get_seq_no(backend)
        if metadata_upload_thread.db_mtime == os.stat(cachepath + '.db').st_mtime:
            log.info('File system unchanged, not uploading metadata.')
            del backend['s3ql_seq_no_%d' % param['seq_no']]
            param['seq_no'] -= 1
            with open(cachepath + '.params', 'wb') as fh:
                pickle.dump(param, fh, PICKLE_PROTOCOL)
        elif seq_no == param['seq_no']:
            cycle_metadata(backend)
            param['last-modified'] = time.time()

            log.info('Dumping metadata...')
            with tempfile.TemporaryFile() as fh:
                dump_metadata(db, fh)
                def do_write(obj_fh):
                    fh.seek(0)
                    stream_write_bz2(fh, obj_fh)
                    return obj_fh

                log.info("Compressing and uploading metadata...")
                obj_fh = backend.perform_write(do_write, "s3ql_metadata", metadata=param,
                                              is_compressed=True)
            log.info('Wrote %.2f MiB of compressed metadata.', obj_fh.get_obj_size() / 1024 ** 2)
            with open(cachepath + '.params', 'wb') as fh:
                pickle.dump(param, fh, PICKLE_PROTOCOL)
        else:
            log.error('Remote metadata is newer than local (%d vs %d), '
                      'refusing to overwrite!', seq_no, param['seq_no'])
            log.error('The locally cached metadata will be *lost* the next time the file system '
                      'is mounted or checked and has therefore been backed up.')
            for name in (cachepath + '.params', cachepath + '.db'):
                for i in range(4)[::-1]:
                    if os.path.exists(name + '.%d' % i):
                        os.rename(name + '.%d' % i, name + '.%d' % (i + 1))
                os.rename(name, name + '.0')

    db.execute('ANALYZE')
    db.execute('VACUUM')
    db.close()

    if options.profile:
        with tempfile.NamedTemporaryFile() as tmp, \
            open('s3ql_profile.txt', 'w') as fh:
            prof.dump_stats(tmp.name)
            p = pstats.Stats(tmp.name, stream=fh)
            p.strip_dirs()
            p.sort_stats('cumulative')
            p.print_stats(50)
            p.sort_stats('time')
            p.print_stats(50)

def determine_threads(options):
    '''Return optimum number of upload threads'''

    cores = os.sysconf('SC_NPROCESSORS_ONLN')
    memory = os.sysconf('SC_PHYS_PAGES') * os.sysconf('SC_PAGESIZE')

    if options.compress == 'lzma':
        # Keep this in sync with compression level in backends/common.py
        # Memory usage according to man xz(1)
        mem_per_thread = 186 * 1024 ** 2
    else:
        # Only check LZMA memory usage
        mem_per_thread = 0

    if cores == -1 or memory == -1:
        log.warning("Can't determine number of cores, using 2 upload threads.")
        return 1
    elif 2 * cores * mem_per_thread > (memory / 2):
        threads = min(int((memory / 2) // mem_per_thread), 10)
        if threads > 0:
            log.info('Using %d upload threads (memory limited).', threads)
        else:
            log.warning('Warning: compression will require %d MiB memory '
                     '(%d%% of total system memory', mem_per_thread / 1024 ** 2,
                     mem_per_thread * 100 / memory)
            threads = 1
        return threads
    else:
        threads = min(2 * cores, 10)
        log.info("Using %d upload threads.", threads)
        return threads

def get_metadata(backend, cachepath):
    '''Retrieve metadata'''

    seq_no = get_seq_no(backend)

    # Check for cached metadata
    db = None
    if os.path.exists(cachepath + '.params'):
        with open(cachepath + '.params', 'rb') as fh:
            param = pickle.load(fh)
        if param['seq_no'] < seq_no:
            log.info('Ignoring locally cached metadata (outdated).')
            param = backend.lookup('s3ql_metadata')
        elif param['seq_no'] > seq_no:
            raise QuietError("File system not unmounted cleanly, run fsck!")            
        else:
            log.info('Using cached metadata.')
            db = Connection(cachepath + '.db')
    else:
        param = backend.lookup('s3ql_metadata')

    # Check for unclean shutdown
    if param['seq_no'] < seq_no:
        raise QuietError('Backend reports that fs is still mounted elsewhere, aborting.')       

    # Check revision
    if param['revision'] < CURRENT_FS_REV:
        raise QuietError('File system revision too old, please run `s3qladm upgrade` first.')
    elif param['revision'] > CURRENT_FS_REV:
        raise QuietError('File system revision too new, please update your '
                         'S3QL installation.')

    # Check that the fs itself is clean
    if param['needs_fsck']:
        raise QuietError("File system damaged or not unmounted cleanly, run fsck!")
    if time.time() - param['last_fsck'] > 60 * 60 * 24 * 31:
        log.warning('Last file system check was more than 1 month ago, '
                 'running fsck.s3ql is recommended.')

    if  param['max_inode'] > 2 ** 32 - 50000:
        raise QuietError('Insufficient free inodes, fsck run required.')
    elif param['max_inode'] > 2 ** 31:
        log.warning('Few free inodes remaining, running fsck is recommended')

    # Download metadata
    if not db:
<<<<<<< HEAD
        with tempfile.TemporaryFile() as tmpfh:
            def do_read(fh):
                tmpfh.seek(0)
                tmpfh.truncate()
                stream_read_bz2(fh, tmpfh)

            log.info('Downloading and decompressing metadata...')
            backend.perform_read(do_read, "s3ql_metadata")
            
            os.close(os.open(cachepath + '.db.tmp', os.O_RDWR | os.O_CREAT | os.O_TRUNC,
                             stat.S_IRUSR | stat.S_IWUSR))
            db = Connection(cachepath + '.db.tmp', fast_mode=True)
            log.info("Reading metadata...")
            tmpfh.seek(0)
            restore_metadata(tmpfh, db)
            db.close()
            os.rename(cachepath + '.db.tmp', cachepath + '.db')
            db = Connection(cachepath + '.db')
=======
        def do_read(fh):
            tmpfh = tempfile.TemporaryFile()
            stream_read_bz2(fh, tmpfh)
            return tmpfh
        log.info('Downloading and decompressing metadata...')
        tmpfh = backend.perform_read(do_read, "s3ql_metadata")
        log.info("Reading metadata...")
        tmpfh.seek(0)
        db = restore_metadata(tmpfh, cachepath + '.db')
>>>>>>> f11bd38d

    # Increase metadata sequence no 
    param['seq_no'] += 1
    param['needs_fsck'] = True
    backend['s3ql_seq_no_%d' % param['seq_no']] = b'Empty'
    with open(cachepath + '.params', 'wb') as fh:
        pickle.dump(param, fh, PICKLE_PROTOCOL)
    param['needs_fsck'] = False

    return (param, db)

def get_fuse_opts(options):
    '''Return fuse options for given command line options'''

    fuse_opts = [ "nonempty", 'fsname=%s' % options.storage_url,
                  'subtype=s3ql' ]

    if options.allow_other:
        fuse_opts.append('allow_other')
    if options.allow_root:
        fuse_opts.append('allow_root')
    if options.allow_other or options.allow_root:
        fuse_opts.append('default_permissions')

    return fuse_opts


def parse_args(args):
    '''Parse command line'''

    # Parse fstab-style -o options
    if '--' in args:
        max_idx = args.index('--')
    else:
        max_idx = len(args)
    if '-o' in args[:max_idx]:
        pos = args.index('-o')
        val = args[pos + 1]
        del args[pos]
        del args[pos]
        for opt in reversed(val.split(',')):
            if '=' in opt:
                (key, val) = opt.split('=')
                args.insert(pos, val)
                args.insert(pos, '--' + key)
            else:
                if opt in ('rw', 'defaults', 'auto', 'noauto', 'user', 'nouser', 'dev', 'nodev',
                           'suid', 'nosuid', 'atime', 'diratime', 'exec', 'noexec', 'group',
                           'mand', 'nomand', '_netdev', 'nofail', 'norelatime', 'strictatime',
                           'owner', 'users', 'nobootwait'):
                    continue
                elif opt == 'ro':
                    raise QuietError('Read-only mounting not supported.')
                args.insert(pos, '--' + opt)

    parser = ArgumentParser(
        description="Mount an S3QL file system.")

    parser.add_log('~/.s3ql/mount.log')
    parser.add_cachedir()
    parser.add_authfile()
    parser.add_debug_modules()
    parser.add_quiet()
    parser.add_ssl()
    parser.add_version()
    parser.add_storage_url()

    parser.add_argument("mountpoint", metavar='<mountpoint>', type=os.path.abspath,
                        help='Where to mount the file system')
    parser.add_argument("--cachesize", type=int, default=102400, metavar='<size>',
                      help="Cache size in KiB (default: 102400 (100 MiB)). Should be at least 10 times "
                      "the maximum object size of the filesystem, otherwise an object may be retrieved "
                      "and written several times during a single write() or read() operation.")
    parser.add_argument("--max-cache-entries", type=int, default=768, metavar='<num>',
                      help="Maximum number of entries in cache (default: %(default)d). "
                      'Each cache entry requires one file descriptor, so if you increase '
                      'this number you have to make sure that your process file descriptor '
                      'limit (as set with `ulimit -n`) is high enough (at least the number '
                      'of cache entries + 100).')
    parser.add_argument("--min-obj-size", type=int, default=512, metavar='<size>',
                        help=argparse.SUPPRESS)
#                      help="Minimum size of storage objects in KiB. Files smaller than this "
#                           "may be combined into groups that are stored as single objects "
#                           "in the storage backend. Default: %(default)d KB.")
    parser.add_argument("--allow-other", action="store_true", default=False, help=
                      'Normally, only the user who called `mount.s3ql` can access the mount '
                      'point. This user then also has full access to it, independent of '
                      'individual file permissions. If the `--allow-other` option is '
                      'specified, other users can access the mount point as well and '
                      'individual file permissions are taken into account for all users.')
    parser.add_argument("--allow-root", action="store_true", default=False,
                      help='Like `--allow-other`, but restrict access to the mounting '
                           'user and the root user.')
    parser.add_argument("--fg", action="store_true", default=False,
                      help="Do not daemonize, stay in foreground")
    parser.add_argument("--single", action="store_true", default=False,
                      help="Run in single threaded mode. If you don't understand this, "
                           "then you don't need it.")
    parser.add_argument("--upstart", action="store_true", default=False,
                      help="Stay in foreground and raise SIGSTOP once mountpoint "
                           "is up.")
    parser.add_argument("--profile", action="store_true", default=False,
                      help="Create profiling information. If you don't understand this, "
                           "then you don't need it.")
    parser.add_argument("--compress", action="store", default='lzma', metavar='<name>',
                      choices=('lzma', 'bzip2', 'zlib', 'none'),
                      help="Compression algorithm to use when storing new data. Allowed "
                           "values: `lzma`, `bzip2`, `zlib`, none. (default: `%(default)s`)")
    parser.add_argument("--metadata-upload-interval", action="store", type=int,
                      default=24 * 60 * 60, metavar='<seconds>',
                      help='Interval in seconds between complete metadata uploads. '
                           'Set to 0 to disable. Default: 24h.')
    parser.add_argument("--threads", action="store", type=int,
                      default=None, metavar='<no>',
                      help='Number of parallel upload threads to use (default: auto).')
    parser.add_argument("--nfs", action="store_true", default=False,
                      help='Enable some optimizations for exporting the file system '
                           'over NFS. (default: %(default)s)')

    options = parser.parse_args(args)

    if options.allow_other and options.allow_root:
        parser.error("--allow-other and --allow-root are mutually exclusive.")

    if not options.log and not options.fg:
        parser.error("Please activate logging to a file or syslog, or use the --fg option.")

    if options.profile:
        options.single = True

    if options.upstart:
        options.fg = True

    if options.metadata_upload_interval == 0:
        options.metadata_upload_interval = None

    if options.compress == 'none':
        options.compress = None

    return options

class MetadataUploadThread(Thread):
    '''
    Periodically upload metadata. Upload is done every `interval`
    seconds, and whenever `event` is set. To terminate thread,
    set `quit` attribute as well as `event` event.
    
    This class uses the llfuse global lock. When calling objects
    passed in the constructor, the global lock is acquired first.    
    '''

    def __init__(self, backend_pool, param, db, interval):
        super(MetadataUploadThread, self).__init__()
        self.backend_pool = backend_pool
        self.param = param
        self.db = db
        self.interval = interval
        self.daemon = True
        self.db_mtime = os.stat(db.file).st_mtime
        self.event = threading.Event()
        self.quit = False
        self.name = 'Metadata-Upload-Thread'

    def run(self):
        log.debug('MetadataUploadThread: start')

        while not self.quit:
            self.event.wait(self.interval)
            self.event.clear()

            if self.quit:
                break

            with llfuse.lock:
                if self.quit:
                    break
                new_mtime = os.stat(self.db.file).st_mtime
                if self.db_mtime == new_mtime:
                    log.info('File system unchanged, not uploading metadata.')
                    continue

                log.info('Dumping metadata...')
                fh = tempfile.TemporaryFile()
                dump_metadata(self.db, fh)


            with self.backend_pool() as backend:
                seq_no = get_seq_no(backend)
                if seq_no != self.param['seq_no']:
                    log.error('Remote metadata is newer than local (%d vs %d), '
                              'refusing to overwrite!', seq_no, self.param['seq_no'])
                    fh.close()
                    continue

                cycle_metadata(backend)
                fh.seek(0)
                self.param['last-modified'] = time.time()

                # Temporarily decrease sequence no, this is not the final upload
                self.param['seq_no'] -= 1
                def do_write(obj_fh):
                    fh.seek(0)
                    stream_write_bz2(fh, obj_fh)
                    return obj_fh
                log.info("Compressing and uploading metadata...")
                obj_fh = backend.perform_write(do_write, "s3ql_metadata", metadata=self.param,
                                              is_compressed=True)
                log.info('Wrote %.2f MiB of compressed metadata.', obj_fh.get_obj_size() / 1024 ** 2)
                self.param['seq_no'] += 1

                fh.close()
                self.db_mtime = new_mtime

        log.debug('MetadataUploadThread: end')

    def stop(self):
        '''Signal thread to terminate'''

        self.quit = True
        self.event.set()

def setup_exchook():
    '''Send SIGTERM if any other thread terminates with an exception
    
    The exc_info will be saved in the list object returned
    by this function.
    '''

    this_thread = _thread.get_ident()
    old_exchook = sys.excepthook
    exc_info = []

    def exchook(type_, val, tb):
        if (_thread.get_ident() != this_thread
            and not exc_info):
            os.kill(os.getpid(), signal.SIGTERM)
            exc_info.append(type_)
            exc_info.append(val)
            exc_info.append(tb)

            old_exchook(type_, val, tb)

        # If the main thread re-raised exception, there is no need to call
        # excepthook again
        elif not (_thread.get_ident() == this_thread
                  and exc_info == [type_, val, tb]):
            old_exchook(type_, val, tb)

    sys.excepthook = exchook

    return exc_info



class CommitThread(Thread):
    '''
    Periodically upload dirty blocks.
    
    This class uses the llfuse global lock. When calling objects
    passed in the constructor, the global lock is acquired first.
    '''


    def __init__(self, block_cache):
        super(CommitThread, self).__init__()
        self.block_cache = block_cache
        self.stop_event = threading.Event()
        self.name = 'CommitThread'

    def run(self):
        log.debug('CommitThread: start')

        while not self.stop_event.is_set():
            did_sth = False
            stamp = time.time()
            for el in self.block_cache.entries.values():
                if stamp - el.last_access < 10:
                    break
                if not (el.dirty and (el.inode, el.blockno) not in self.block_cache.in_transit):
                    continue

                # Acquire global lock to access UploadManager instance
                with llfuse.lock:
                    if self.stop_event.is_set():
                        break
                    # Object may have been accessed while waiting for lock
                    if not (el.dirty and (el.inode, el.blockno) not in self.block_cache.in_transit):
                        continue
                    self.block_cache.upload(el)
                did_sth = True

                if self.stop_event.is_set():
                    break

            if not did_sth:
                self.stop_event.wait(5)

        log.debug('CommitThread: end')

    def stop(self):
        '''Signal thread to terminate'''

        self.stop_event.set()

<<<<<<< HEAD
=======

def timed_wait(event, timeout, interval=1):
    '''Wait for *event* to occur
    
    In Python 3, this is just a wrapper around event.wait() which works well. 
    
    In Python 2, however, event.wait() polls the event at small intervals
    which causes noticeable CPU consumption. Therefore, for Python 2 we we 
    implement our own poll loop that runs at a rate of our own choosing.
    '''
    if sys.version_info[0] > 2 or timeout is None:
        return event.wait(timeout)

    endtime = time.time() + timeout
    while True:
        if event.is_set():
            return
        
        now = time.time()
        if now > endtime:
            return
        
        time.sleep(min(interval, endtime - now))            

>>>>>>> f11bd38d
if __name__ == '__main__':
    main(sys.argv[1:])<|MERGE_RESOLUTION|>--- conflicted
+++ resolved
@@ -24,11 +24,7 @@
 import logging
 import os
 import signal
-<<<<<<< HEAD
 import faulthandler
-import stat
-=======
->>>>>>> f11bd38d
 import sys
 import tempfile
 import _thread
@@ -348,7 +344,6 @@
 
     # Download metadata
     if not db:
-<<<<<<< HEAD
         with tempfile.TemporaryFile() as tmpfh:
             def do_read(fh):
                 tmpfh.seek(0)
@@ -358,26 +353,9 @@
             log.info('Downloading and decompressing metadata...')
             backend.perform_read(do_read, "s3ql_metadata")
             
-            os.close(os.open(cachepath + '.db.tmp', os.O_RDWR | os.O_CREAT | os.O_TRUNC,
-                             stat.S_IRUSR | stat.S_IWUSR))
-            db = Connection(cachepath + '.db.tmp', fast_mode=True)
             log.info("Reading metadata...")
             tmpfh.seek(0)
-            restore_metadata(tmpfh, db)
-            db.close()
-            os.rename(cachepath + '.db.tmp', cachepath + '.db')
-            db = Connection(cachepath + '.db')
-=======
-        def do_read(fh):
-            tmpfh = tempfile.TemporaryFile()
-            stream_read_bz2(fh, tmpfh)
-            return tmpfh
-        log.info('Downloading and decompressing metadata...')
-        tmpfh = backend.perform_read(do_read, "s3ql_metadata")
-        log.info("Reading metadata...")
-        tmpfh.seek(0)
-        db = restore_metadata(tmpfh, cachepath + '.db')
->>>>>>> f11bd38d
+            db = restore_metadata(tmpfh, cachepath + '.db')
 
     # Increase metadata sequence no 
     param['seq_no'] += 1
@@ -682,32 +660,5 @@
 
         self.stop_event.set()
 
-<<<<<<< HEAD
-=======
-
-def timed_wait(event, timeout, interval=1):
-    '''Wait for *event* to occur
-    
-    In Python 3, this is just a wrapper around event.wait() which works well. 
-    
-    In Python 2, however, event.wait() polls the event at small intervals
-    which causes noticeable CPU consumption. Therefore, for Python 2 we we 
-    implement our own poll loop that runs at a rate of our own choosing.
-    '''
-    if sys.version_info[0] > 2 or timeout is None:
-        return event.wait(timeout)
-
-    endtime = time.time() + timeout
-    while True:
-        if event.is_set():
-            return
-        
-        now = time.time()
-        if now > endtime:
-            return
-        
-        time.sleep(min(interval, endtime - now))            
-
->>>>>>> f11bd38d
 if __name__ == '__main__':
     main(sys.argv[1:])